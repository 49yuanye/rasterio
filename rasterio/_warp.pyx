# distutils: language = c++
"""Raster and vector warping and reprojection."""

include "gdal.pxi"

import logging
import uuid

import numpy as np

from rasterio._err import (
    GDALError, CPLE_IllegalArgError, CPLE_NotSupportedError,
    CPLE_AppDefinedError, CPLE_OpenFailedError)
from rasterio import dtypes
from rasterio.control import GroundControlPoint
from rasterio.enums import Resampling
from rasterio.errors import DriverRegistrationError, CRSError, RasterioIOError
from rasterio.transform import Affine, from_bounds, tastes_like_gdal
from rasterio.vfs import parse_path, vsi_path

cimport numpy as np

from rasterio._base cimport _osr_from_crs, get_driver_name, _safe_osr_release
from rasterio._err cimport exc_wrap_pointer, exc_wrap_int
from rasterio._io cimport (
    DatasetReaderBase, InMemoryRaster, in_dtype_range, io_auto)
from rasterio._features cimport GeomBuilder, OGRGeomBuilder


log = logging.getLogger(__name__)


def recursive_round(val, precision):
    """Recursively round coordinates."""
    if isinstance(val, (int, float)):
        return round(val, precision)
    else:
        return [recursive_round(part, precision) for part in val]


def _transform_geom(
        src_crs, dst_crs, geom, antimeridian_cutting, antimeridian_offset,
        precision):
    """Return a transformed geometry."""
    cdef char **options = NULL
    cdef OGRSpatialReferenceH src = NULL
    cdef OGRSpatialReferenceH dst = NULL
    cdef OGRCoordinateTransformationH transform = NULL
    cdef OGRGeometryFactory *factory = NULL
    cdef OGRGeometryH src_geom = NULL
    cdef OGRGeometryH dst_geom = NULL
    cdef int i

    src = _osr_from_crs(src_crs)
    dst = _osr_from_crs(dst_crs)

    try:
        transform = exc_wrap_pointer(OCTNewCoordinateTransformation(src, dst))
    except:
        _safe_osr_release(src)
        _safe_osr_release(dst)
        raise

    # Transform options.
    valb = str(antimeridian_offset).encode('utf-8')
    options = CSLSetNameValue(options, "DATELINEOFFSET", <const char *>valb)
    if antimeridian_cutting:
        options = CSLSetNameValue(options, "WRAPDATELINE", "YES")

    try:
        factory = new OGRGeometryFactory()
        src_geom = OGRGeomBuilder().build(geom)
        dst_geom = exc_wrap_pointer(
            factory.transformWithOptions(
                <const OGRGeometry *>src_geom,
                <OGRCoordinateTransformation *>transform,
                options))

        result = GeomBuilder().build(dst_geom)

        if precision >= 0:
            # TODO: Geometry collections.
            result['coordinates'] = recursive_round(result['coordinates'],
                                                    precision)

        return result

    finally:
        del factory
        OGR_G_DestroyGeometry(dst_geom)
        OGR_G_DestroyGeometry(src_geom)
        OCTDestroyCoordinateTransformation(transform)
        if options != NULL:
            CSLDestroy(options)
        _safe_osr_release(src)
        _safe_osr_release(dst)


cdef GDALWarpOptions * create_warp_options(
        GDALResampleAlg resampling, object src_nodata, object dst_nodata,
        int src_count, const char **options) except NULL:
    """Return a pointer to a GDALWarpOptions composed from input params
    """

    # First, we make sure we have consistent source and destination
    # nodata values. TODO: alpha bands.

    # We require source nodata if destination nodata is passed.
    if src_nodata is None and dst_nodata is not None:
        raise ValueError("src_nodata must be provided because dst_nodata "
                         "is not None")

    if dst_nodata is None:
        if src_nodata is not None:
            dst_nodata = src_nodata
        else:
            dst_nodata = 0
            src_nodata = 0

    # Convert to float to validate.
    dst_nodata = float(dst_nodata)
    src_nodata = float(src_nodata)

    cdef GDALWarpOptions *psWOptions = GDALCreateWarpOptions()

    # Note: warp_extras is pointed to different memory locations on every
    # call to CSLSetNameValue call below, but needs to be set here to
    # get the defaults.
    cdef char **warp_extras = psWOptions.papszWarpOptions

    # See http://www.gdal.org/structGDALWarpOptions.html#a0ed77f9917bb96c7a9aabd73d4d06e08
    # for a list of supported options. Copying unsupported options
    # is fine.

    # Use the same default nodata logic as gdalwarp.
    warp_extras = CSLSetNameValue(
        warp_extras, "UNIFIED_SRC_NODATA", "YES")

    warp_extras = CSLMerge(warp_extras, <char **>options)

    psWOptions.eResampleAlg = <GDALResampleAlg>resampling

    psWOptions.padfSrcNoDataReal = <double*>CPLMalloc(src_count * sizeof(double))
    psWOptions.padfSrcNoDataImag = <double*>CPLMalloc(src_count * sizeof(double))
    psWOptions.padfDstNoDataReal = <double*>CPLMalloc(src_count * sizeof(double))
    psWOptions.padfDstNoDataImag = <double*>CPLMalloc(src_count * sizeof(double))
    for i in range(src_count):
        psWOptions.padfSrcNoDataReal[i] = src_nodata
        psWOptions.padfSrcNoDataImag[i] = 0.0
        psWOptions.padfDstNoDataReal[i] = dst_nodata
        psWOptions.padfDstNoDataImag[i] = 0.0

    # Important: set back into struct or values set above are lost
    # This is because CSLSetNameValue returns a new list each time
    psWOptions.papszWarpOptions = warp_extras

    # Set up band info
    if psWOptions.nBandCount == 0:
        psWOptions.nBandCount = src_count

        psWOptions.panSrcBands = <int*>CPLMalloc(src_count * sizeof(int))
        psWOptions.panDstBands = <int*>CPLMalloc(src_count * sizeof(int))

        for i in range(src_count):
            psWOptions.panSrcBands[i] = i + 1
            psWOptions.panDstBands[i] = i + 1

    return psWOptions


def _reproject(
        source, destination,
        src_transform=None,
        gcps=None,
        src_crs=None,
        src_nodata=None,
        dst_transform=None,
        dst_crs=None,
        dst_nodata=None,
        resampling=Resampling.nearest,
        init_dest_nodata=True,
        num_threads=1,
        **kwargs):
    """
    Reproject a source raster to a destination raster.

    If the source and destination are ndarrays, coordinate reference
    system definitions and affine transformation parameters are required
    for reprojection.

    If the source and destination are rasterio Bands, shorthand for
    bands of datasets on disk, the coordinate reference systems and
    transforms will be read from the appropriate datasets.

    Parameters
    ------------
    source: ndarray or rasterio Band
        Source raster.
    destination: ndarray or rasterio Band
        Target raster.
    src_transform: affine.Affine(), optional
        Source affine transformation.  Required if source and destination
        are ndarrays.  Will be derived from source if it is a rasterio Band.
    gcps: sequence of `GroundControlPoint` instances, optional
        Ground control points for the source. May be used in place of
        src_transform.
    src_crs: dict, optional
        Source coordinate reference system, in rasterio dict format.
        Required if source and destination are ndarrays.
        Will be derived from source if it is a rasterio Band.
        Example: {'init': 'EPSG:4326'}
    src_nodata: int or float, optional
        The source nodata value.  Pixels with this value will not be used
        for interpolation.  If not set, it will be default to the
        nodata value of the source image if a masked ndarray or rasterio band,
        if available.  Must be provided if dst_nodata is not None.
    dst_transform: affine.Affine(), optional
        Target affine transformation.  Required if source and destination
        are ndarrays.  Will be derived from target if it is a rasterio Band.
    dst_crs: dict, optional
        Target coordinate reference system.  Required if source and destination
        are ndarrays.  Will be derived from target if it is a rasterio Band.
    dst_nodata: int or float, optional
        The nodata value used to initialize the destination; it will remain
        in all areas not covered by the reprojected source.  Defaults to the
        nodata value of the destination image (if set), the value of
        src_nodata, or 0 (gdal default).
    resampling: int
        Resampling method to use.  One of the following:
            Resampling.nearest,
            Resampling.bilinear,
            Resampling.cubic,
            Resampling.cubic_spline,
            Resampling.lanczos,
            Resampling.average,
            Resampling.mode
    init_dest_nodata: bool
        Flag to specify initialization of nodata in destination;
        prevents overwrite of previous warps. Defaults to True.
    num_threads: int
        Number of worker threads.
    kwargs:  dict, optional
        Additional arguments passed to both the image to image
        transformer GDALCreateGenImgProjTransformer2() (for example,
        MAX_GCP_ORDER=2) and to the Warper (for example,
        INIT_DEST=NO_DATA).

    Returns
    ---------
    out: None
        Output is written to destination.
    """
    cdef int retval
    cdef int rows
    cdef int cols
    cdef int src_count
    cdef GDALDriverH driver = NULL
    cdef GDALDatasetH src_dataset = NULL
    cdef GDALDatasetH dst_dataset = NULL
    cdef GDALAccess GA
    cdef double gt[6]
    cdef char *srcwkt = NULL
    cdef char *dstwkt= NULL
    cdef OGRSpatialReferenceH osr = NULL
    cdef char **warp_extras = NULL
    cdef const char* pszWarpThread = NULL
    cdef int i
    cdef double tolerance = 0.125
    cdef GDAL_GCP *gcplist = NULL
    cdef void *hTransformArg = NULL
    cdef GDALTransformerFunc pfnTransformer = NULL
    cdef GDALWarpOptions *psWOptions = NULL

    # Validate nodata values immediately.
    if src_nodata is not None:
        if not in_dtype_range(src_nodata, source.dtype):
            raise ValueError("src_nodata must be in valid range for "
                             "source dtype")

    if dst_nodata is not None:
        if not in_dtype_range(dst_nodata, destination.dtype):
            raise ValueError("dst_nodata must be in valid range for "
                             "destination dtype")

    # If the source is an ndarray, we copy to a MEM dataset.
    # We need a src_transform and src_dst in this case. These will
    # be copied to the MEM dataset.
    if dtypes.is_ndarray(source):
        # Convert 2D single-band arrays to 3D multi-band.
        if len(source.shape) == 2:
            source = source.reshape(1, *source.shape)
        src_count = source.shape[0]
        src_bidx = range(1, src_count + 1)
        rows = source.shape[1]
        cols = source.shape[2]
        dtype = np.dtype(source.dtype).name

        if src_nodata is None and hasattr(source, 'fill_value'):
            # source is a masked array
            src_nodata = source.fill_value

        try:
            driver = exc_wrap_pointer(GDALGetDriverByName("MEM"))
        except:
            raise DriverRegistrationError(
                "'MEM' driver not found. Check that this call is contained "
                "in a `with rasterio.Env()` or `with rasterio.open()` "
                "block.")

        datasetname = str(uuid.uuid4()).encode('utf-8')
        src_dataset = exc_wrap_pointer(
            GDALCreate(driver, <const char *>datasetname, cols, rows,
                       src_count, dtypes.dtype_rev[dtype], NULL))

        GDALSetDescription(
            src_dataset, "Temporary source dataset for _reproject()")

        log.debug("Created temp source dataset")

        if src_transform:
            for i in range(6):
                gt[i] = src_transform[i]
            retval = GDALSetGeoTransform(src_dataset, gt)

            log.debug("Set transform on temp source dataset: %d", retval)

            try:
                src_osr = _osr_from_crs(src_crs)
                OSRExportToWkt(src_osr, &srcwkt)
                GDALSetProjection(src_dataset, srcwkt)

                log.debug("Set CRS on temp source dataset: %s", srcwkt)

            finally:
                CPLFree(srcwkt)
                _safe_osr_release(src_osr)

        elif gcps:
            gcplist = <GDAL_GCP *>CPLMalloc(len(gcps) * sizeof(GDAL_GCP))
            try:
                for i, obj in enumerate(gcps):
                    ident = str(i).encode('utf-8')
                    info = "".encode('utf-8')
                    gcplist[i].pszId = ident
                    gcplist[i].pszInfo = info
                    gcplist[i].dfGCPPixel = obj.col
                    gcplist[i].dfGCPLine = obj.row
                    gcplist[i].dfGCPX = obj.x
                    gcplist[i].dfGCPY = obj.y
                    gcplist[i].dfGCPZ = obj.z or 0.0

                GDALSetGCPs(src_dataset, len(gcps), gcplist, srcwkt)
            finally:
                CPLFree(gcplist)
                CPLFree(srcwkt)

        # Copy arrays to the dataset.
        retval = io_auto(source, src_dataset, 1)
        # TODO: handle errors (by retval).

        log.debug("Wrote array to temp source dataset")

    # If the source is a rasterio MultiBand, no copy necessary.
    # A MultiBand is a tuple: (dataset, bidx, dtype, shape(2d)).
    elif isinstance(source, tuple):
        rdr, src_bidx, dtype, shape = source
        if isinstance(src_bidx, int):
            src_bidx = [src_bidx]
        src_count = len(src_bidx)
        rows, cols = shape
        src_dataset = (<DatasetReaderBase?>rdr).handle()
        if src_nodata is None:
            src_nodata = rdr.nodata
    else:
        raise ValueError("Invalid source")

    # Next, do the same for the destination raster.
    if dtypes.is_ndarray(destination):
        if len(destination.shape) == 2:
            destination = destination.reshape(1, *destination.shape)
            dst_bidx = [1]
        else:
            dst_bidx = src_bidx

        if destination.shape[0] != src_count:
            raise ValueError("Destination's shape is invalid")

        try:
            driver = exc_wrap_pointer(GDALGetDriverByName("MEM"))
        except:
            raise DriverRegistrationError(
                "'MEM' driver not found. Check that this call is contained "
                "in a `with rasterio.Env()` or `with rasterio.open()` "
                "block.")

        _, rows, cols = destination.shape

        datasetname = str(uuid.uuid4()).encode('utf-8')
        dst_dataset = exc_wrap_pointer(
            GDALCreate(driver, <const char *>datasetname, cols, rows,
                src_count,
                dtypes.dtype_rev[np.dtype(destination.dtype).name], NULL))

        GDALSetDescription(
            dst_dataset, "Temporary destination dataset for _reproject()")

        log.debug("Created temp destination dataset.")

        for i in range(6):
            gt[i] = dst_transform[i]

        if not GDALError.none == GDALSetGeoTransform(dst_dataset, gt):
            raise ValueError(
                "Failed to set transform on temp destination dataset.")

        try:
            dst_osr = _osr_from_crs(dst_crs)
            OSRExportToWkt(dst_osr, &dstwkt)

            log.debug("CRS for temp destination dataset: %s.", dstwkt)

            if not GDALError.none == GDALSetProjection(
                    dst_dataset, dstwkt):
                raise ("Failed to set projection on temp destination dataset.")
        finally:
            CPLFree(dstwkt)
            _safe_osr_release(dst_osr)

        retval = io_auto(destination, dst_dataset, 1)

        log.debug("Wrote array to temp output dataset")

        if dst_nodata is None and hasattr(destination, "fill_value"):
            # destination is a masked array
            dst_nodata = destination.fill_value

    elif isinstance(destination, tuple):
        udr, dst_bidx, _, _ = destination
        if isinstance(dst_bidx, int):
            dst_bidx = [dst_bidx]
        udr = destination.ds
        dst_dataset = (<DatasetReaderBase?>udr).handle()
        if dst_nodata is None:
            dst_nodata = udr.nodata
    else:
        raise ValueError("Invalid destination")

    # Set up GDALCreateGenImgProjTransformer2 keyword arguments.
    cdef char **imgProjOptions = NULL
    CSLSetNameValue(imgProjOptions, "GCPS_OK", "TRUE")

    # See http://www.gdal.org/gdal__alg_8h.html#a94cd172f78dbc41d6f407d662914f2e3
    # for a list of supported options. I (Sean) don't see harm in
    # copying all the function's keyword arguments to the image to
    # image transformer options mapping; unsupported options should be
    # okay.
    for key, val in kwargs.items():
        key = key.upper().encode('utf-8')
        val = str(val).upper().encode('utf-8')
        imgProjOptions = CSLSetNameValue(
            imgProjOptions, <const char *>key, <const char *>val)

    try:
        hTransformArg = exc_wrap_pointer(
            GDALCreateGenImgProjTransformer2(
                src_dataset, dst_dataset, imgProjOptions))
        hTransformArg = exc_wrap_pointer(
            GDALCreateApproxTransformer(
                GDALGenImgProjTransform, hTransformArg, tolerance))
        pfnTransformer = GDALApproxTransform
        GDALApproxTransformerOwnsSubtransformer(hTransformArg, 1)

        log.debug("Created transformer and options.")

    except:
        GDALDestroyApproxTransformer(hTransformArg)
        CPLFree(imgProjOptions)
        raise

    # Note: warp_extras is pointed to different memory locations on every
    # call to CSLSetNameValue call below, but needs to be set here to
    # get the defaults.
    # warp_extras = psWOptions.papszWarpOptions

    valb = str(num_threads).encode('utf-8')
    warp_extras = CSLSetNameValue(warp_extras, "NUM_THREADS", <const char *>valb)

    log.debug("Setting NUM_THREADS option: %d", num_threads)

    if init_dest_nodata:
        warp_extras = CSLSetNameValue(warp_extras, "INIT_DEST", "NO_DATA")

    # See http://www.gdal.org/structGDALWarpOptions.html#a0ed77f9917bb96c7a9aabd73d4d06e08
    # for a list of supported options. Copying unsupported options
    # is fine.
    for key, val in kwargs.items():
        key = key.upper().encode('utf-8')
        val = str(val).upper().encode('utf-8')
        warp_extras = CSLSetNameValue(
            warp_extras, <const char *>key, <const char *>val)

    psWOptions = create_warp_options(
        <GDALResampleAlg>resampling, src_nodata,
        dst_nodata, src_count, <const char **>warp_extras)

    psWOptions.pfnTransformer = pfnTransformer
    psWOptions.pTransformerArg = hTransformArg
    psWOptions.hSrcDS = src_dataset
    psWOptions.hDstDS = dst_dataset
    psWOptions.nBandCount = src_count
    psWOptions.panSrcBands = <int *>CPLMalloc(src_count*sizeof(int))
    psWOptions.panDstBands = <int *>CPLMalloc(src_count*sizeof(int))

    for i in range(src_count):
        psWOptions.panSrcBands[i] = src_bidx[i]
        psWOptions.panDstBands[i] = dst_bidx[i]

    log.debug("Set transformer options")

    # Now that the transformer and warp options are set up, we init
    # and run the warper.
    cdef GDALWarpOperation oWarper
    try:
        exc_wrap_int(oWarper.Initialize(psWOptions))
        rows, cols = destination.shape[-2:]

        log.debug(
            "Chunk and warp window: %d, %d, %d, %d.",
            0, 0, cols, rows)

        if num_threads > 1:
            with nogil:
                oWarper.ChunkAndWarpMulti(0, 0, cols, rows)
        else:
            with nogil:
                oWarper.ChunkAndWarpImage(0, 0, cols, rows)

        if dtypes.is_ndarray(destination):
            retval = io_auto(destination, dst_dataset, 0)
            # TODO: handle errors (by retval).

            if dst_dataset != NULL:
                GDALClose(dst_dataset)

    # Clean up transformer, warp options, and dataset handles.
    finally:
        GDALDestroyApproxTransformer(hTransformArg)
        GDALDestroyWarpOptions(psWOptions)
        CPLFree(imgProjOptions)
        if dtypes.is_ndarray(source):
            if src_dataset != NULL:
                GDALClose(src_dataset)


def _calculate_default_transform(src_crs, dst_crs, width, height,
                                 left=None, bottom=None, right=None, top=None,
                                 gcps=None, **kwargs):
    """Wraps GDAL's algorithm."""
    cdef void *hTransformArg = NULL
    cdef int npixels = 0
    cdef int nlines = 0
    cdef double extent[4]
    cdef double geotransform[6]
    cdef OGRSpatialReferenceH osr = NULL
    cdef char *wkt = NULL
    cdef InMemoryRaster temp = None

    extent[:] = [0.0, 0.0, 0.0, 0.0]
    geotransform[:] = [0.0, 0.0, 0.0, 0.0, 0.0, 0.0]

    # Make an in-memory raster dataset we can pass to
    # GDALCreateGenImgProjTransformer().

    if all(x is not None for x in (left, bottom, right, top)):
        transform = from_bounds(left, bottom, right, top, width, height)
        transform = transform.to_gdal()
    elif any(x is not None for x in (left, bottom, right, top)):
        raise ValueError(
            "Some, but not all, bounding box parameters were provided.")
    else:
        transform = None
    img = np.empty((height, width))

    osr = _osr_from_crs(dst_crs)
    OSRExportToWkt(osr, &wkt)
    _safe_osr_release(osr)

    with InMemoryRaster(width=width, height=height, transform=transform,
                        gcps=gcps, crs=src_crs) as temp:
        try:
            hTransformArg = exc_wrap_pointer(
                GDALCreateGenImgProjTransformer(
                    temp._hds, NULL, NULL, wkt, 1, 1000.0,0))
            exc_wrap_int(
                GDALSuggestedWarpOutput2(
                    temp._hds, GDALGenImgProjTransform, hTransformArg,
                    geotransform, &npixels, &nlines, extent, 0))

            log.debug("Created transformer and warp output.")

        except CPLE_NotSupportedError as err:
            raise CRSError(err.errmsg)

        except CPLE_AppDefinedError as err:
            if "Reprojection failed" in str(err):
                # This "exception" should be treated as a debug msg, not error
                # "Reprojection failed, err = -14, further errors will be
                # suppressed on the transform object."
                log.info("Encountered points outside of valid dst crs region")
                pass
            else:
                raise err
        finally:
            if wkt != NULL:
                CPLFree(wkt)
            if hTransformArg != NULL:
                GDALDestroyGenImgProjTransformer(hTransformArg)

    # Convert those modified arguments to Python values.
    dst_affine = Affine.from_gdal(*[geotransform[i] for i in range(6)])
    dst_width = npixels
    dst_height = nlines

    return dst_affine, dst_width, dst_height


cdef class WarpedVRTReaderBase(DatasetReaderBase):

    def __init__(self, src_dataset, src_crs=None, dst_crs=None,
                 resampling=Resampling.nearest, tolerance=0.125,
                 src_nodata=None, dst_nodata=None, dst_width=None,
                 dst_height=None, src_transform=None, dst_transform=None,
                 init_dest_nodata=True, **warp_extras):
        # kwargs become warp options.
        super(WarpedVRTReaderBase, self).__init__(self)
        self.src_dataset = src_dataset
        self.src_crs = src_crs
        self.src_transform = src_transform
        self.name = "WarpedVRT({})".format(src_dataset.name)
        self.dst_crs = dst_crs
        self.resampling = resampling
        self.tolerance = tolerance
        self.src_nodata = src_nodata
        self.dst_nodata = dst_nodata
        self.dst_width = dst_width
        self.dst_height = dst_height
        self.dst_transform = dst_transform
        self.warp_extras = warp_extras.copy()
        if init_dest_nodata is True and 'init_dest' not in warp_extras:
            self.warp_extras['init_dest'] = 'NO_DATA'

        cdef GDALDriverH driver = NULL
        cdef GDALDatasetH hds = NULL
        cdef GDALDatasetH hds_warped = NULL
        cdef const char *cypath = NULL
        cdef char *src_crs_wkt = NULL
        cdef char *dst_crs_wkt = NULL
        cdef OGRSpatialReferenceH osr = NULL
        cdef char **c_warp_extras = NULL
        cdef GDALWarpOptions *psWOptions = NULL
        cdef float c_tolerance = tolerance
        cdef GDALResampleAlg c_resampling = resampling
        cdef int c_width = dst_width or 0
        cdef int c_height = dst_height or 0
        cdef double src_gt[6]
        cdef double dst_gt[6]
        cdef void *hTransformArg = NULL

        hds = (<DatasetReaderBase?>self.src_dataset).handle()
        hds = exc_wrap_pointer(hds)

        if self.dst_transform:
            if not self.src_transform:
                self.src_transform = self.src_dataset.transform

            t = self.src_transform.to_gdal()
            for i in range(6):
                src_gt[i] = t[i]

            t = self.dst_transform.to_gdal()
            for i in range(6):
                dst_gt[i] = t[i]

        if not self.src_crs:
            self.src_crs = self.src_dataset.crs

        # Convert CRSes to C WKT strings.
        try:
            osr = _osr_from_crs(self.src_crs)
            OSRExportToWkt(osr, &src_crs_wkt)
        finally:
            if osr != NULL:
                OSRRelease(osr)
            osr = NULL

        try:
            osr = _osr_from_crs(self.dst_crs)
            OSRExportToWkt(osr, &dst_crs_wkt)
        finally:
<<<<<<< HEAD
            _safe_osr_release(osr)
=======
            if osr != NULL:
                OSRRelease(osr)
            osr = NULL
>>>>>>> ab502b4a

        log.debug("Exported CRS to WKT.")

        log.debug("Warp_extras: %r", self.warp_extras)

        for key, val in self.warp_extras.items():
            key = key.upper().encode('utf-8')
            val = str(val).upper().encode('utf-8')
            c_warp_extras = CSLSetNameValue(
                c_warp_extras, <const char *>key, <const char *>val)

        psWOptions = create_warp_options(
            <GDALResampleAlg>c_resampling, self.src_nodata,
            self.dst_nodata, GDALGetRasterCount(hds), <const char **>c_warp_extras)

        try:
            if dst_width and dst_height and dst_transform:
                # set up transform args (otherwise handled in
                # GDALAutoCreateWarpedVRT)
                try:
                    hTransformArg = exc_wrap_pointer(
                        GDALCreateGenImgProjTransformer3(
                            src_crs_wkt, src_gt, dst_crs_wkt, dst_gt))
                    if c_tolerance > 0.0:
                        hTransformArg = exc_wrap_pointer(
                            GDALCreateApproxTransformer(
                                GDALGenImgProjTransform,
                                hTransformArg,
                                c_tolerance))

                        psWOptions.pfnTransformer = GDALApproxTransform

                        GDALApproxTransformerOwnsSubtransformer(
                            hTransformArg, 1)

                    log.debug("Created transformer and options.")
                    psWOptions.pTransformerArg = hTransformArg
                except Exception:
                    GDALDestroyApproxTransformer(hTransformArg)
                    raise

                psWOptions.hSrcDS = hds

                with nogil:
                    hds_warped = GDALCreateWarpedVRT(
                        hds, c_width, c_height, dst_gt, psWOptions)
                self._hds = exc_wrap_pointer(hds_warped)
            else:
                with nogil:
                    hds_warped = GDALAutoCreateWarpedVRT(
                        hds, NULL, dst_crs_wkt, c_resampling,
                        c_tolerance, psWOptions)
                self._hds = exc_wrap_pointer(hds_warped)
        except CPLE_OpenFailedError as err:
            raise RasterioIOError(err.errmsg)
        finally:
            CPLFree(dst_crs_wkt)
            CSLDestroy(c_warp_extras)
            GDALDestroyWarpOptions(psWOptions)


        driver = GDALGetDatasetDriver(self._hds)
        self.driver = get_driver_name(driver).decode('utf-8')

        self._count = GDALGetRasterCount(self._hds)
        self.width = GDALGetRasterXSize(self._hds)
        self.height = GDALGetRasterYSize(self._hds)
        self.shape = (self.height, self.width)

        self._transform = self.read_transform()
        self._crs = self.read_crs()

        # touch self.meta
        _ = self.meta

        self._closed = False

    def start(self):
        """Starts the VRT's life cycle."""

        log.debug("Dataset %r is started.", self)

    def stop(self):
        """Ends the VRT's life cycle"""
        if self._hds != NULL:
            GDALClose(self._hds)
        self._hds = NULL<|MERGE_RESOLUTION|>--- conflicted
+++ resolved
@@ -697,13 +697,7 @@
             osr = _osr_from_crs(self.dst_crs)
             OSRExportToWkt(osr, &dst_crs_wkt)
         finally:
-<<<<<<< HEAD
             _safe_osr_release(osr)
-=======
-            if osr != NULL:
-                OSRRelease(osr)
-            osr = NULL
->>>>>>> ab502b4a
 
         log.debug("Exported CRS to WKT.")
 
