"""Unittests for $ rio merge"""


import os
<<<<<<< HEAD
=======
import sys
import textwrap
>>>>>>> 0c7a2e2d

import affine
import numpy as np
from pytest import fixture
import pytest

import rasterio
from rasterio.merge import merge
from rasterio.rio.main import main_group
from rasterio.transform import Affine

from .conftest import requires_gdal22


# Fixture to create test datasets within temporary directory
@fixture(scope='function')
def test_data_dir_1(tmpdir):
    kwargs = {
        "crs": {'init': 'epsg:4326'},
        "transform": affine.Affine(0.2, 0, -114,
                                   0, -0.2, 46),
        "count": 1,
        "dtype": rasterio.uint8,
        "driver": "GTiff",
        "width": 10,
        "height": 10,
        "nodata": 1
    }

    with rasterio.open(str(tmpdir.join('b.tif')), 'w', **kwargs) as dst:
        data = np.ones((10, 10), dtype=rasterio.uint8)
        data[0:6, 0:6] = 255
        dst.write(data, indexes=1)

    with rasterio.open(str(tmpdir.join('a.tif')), 'w', **kwargs) as dst:
        data = np.ones((10, 10), dtype=rasterio.uint8)
        data[4:8, 4:8] = 254
        dst.write(data, indexes=1)

    return tmpdir


@fixture(scope='function')
def test_data_dir_2(tmpdir):
    kwargs = {
        "crs": {'init': 'epsg:4326'},
        "transform": affine.Affine(0.2, 0, -114,
                                   0, -0.2, 46),
        "count": 1,
        "dtype": rasterio.uint8,
        "driver": "GTiff",
        "width": 10,
        "height": 10
        # these files have undefined nodata.
    }

    with rasterio.open(str(tmpdir.join('b.tif')), 'w', **kwargs) as dst:
        data = np.zeros((10, 10), dtype=rasterio.uint8)
        data[0:6, 0:6] = 255
        dst.write(data, indexes=1)

    with rasterio.open(str(tmpdir.join('a.tif')), 'w', **kwargs) as dst:
        data = np.zeros((10, 10), dtype=rasterio.uint8)
        data[4:8, 4:8] = 254
        dst.write(data, indexes=1)

    return tmpdir


@fixture(scope='function')
def test_data_dir_3(tmpdir):
    kwargs = {
        "crs": {'init': 'epsg:4326'},
        "transform": affine.Affine(0.2, 0, -114,
                                   0, -0.2, 46),
        "count": 2,  # important: band count > 1
        "dtype": rasterio.uint8,
        "driver": "GTiff",
        "width": 10,
        "height": 10,
        "nodata": 1
    }

    with rasterio.open(str(tmpdir.join('b.tif')), 'w', **kwargs) as dst:
        data = np.ones((2, 10, 10), dtype=rasterio.uint8)
        data[:, 0:6, 0:6] = 255
        dst.write(data)

    with rasterio.open(str(tmpdir.join('a.tif')), 'w', **kwargs) as dst:
        data = np.ones((2, 10, 10), dtype=rasterio.uint8)
        data[:, 4:8, 4:8] = 254
        dst.write(data)

    return tmpdir


def test_merge_with_colormap(test_data_dir_1, runner):
    outputname = str(test_data_dir_1.join('merged.tif'))
    inputs = [str(x) for x in test_data_dir_1.listdir()]
    inputs.sort()

    for inputname in inputs:
        with rasterio.open(inputname, 'r+') as src:
            src.write_colormap(1, {0: (255, 0, 0, 255), 255: (0, 0, 0, 255)})

    result = runner.invoke(main_group, ['merge'] + inputs + [outputname])
    assert result.exit_code == 0
    assert os.path.exists(outputname)

    with rasterio.open(outputname) as out:
        cmap = out.colormap(1)
        assert cmap[0] == (255, 0, 0, 255)
        assert cmap[255] == (0, 0, 0, 255)


@requires_gdal22(
    reason="This test is sensitive to pixel values and requires GDAL 2.2+")
def test_merge_with_nodata(test_data_dir_1, runner):
    outputname = str(test_data_dir_1.join('merged.tif'))
    inputs = [str(x) for x in test_data_dir_1.listdir()]
    inputs.sort()
    result = runner.invoke(main_group, ['merge'] + inputs + [outputname])
    assert result.exit_code == 0
    assert os.path.exists(outputname)
    with rasterio.open(outputname) as out:
        assert out.count == 1
        data = out.read(1, masked=False)
        expected = np.ones((10, 10), dtype=rasterio.uint8)
        expected[0:6, 0:6] = 255
        expected[4:8, 4:8] = 254
        assert np.all(data == expected)


@pytest.mark.filterwarnings("ignore:Input file's nodata value")
def test_merge_error(test_data_dir_1, runner):
    """A nodata value outside the valid range results in an error"""
    outputname = str(test_data_dir_1.join('merged.tif'))
    inputs = [str(x) for x in test_data_dir_1.listdir()]
    inputs.sort()
    result = runner.invoke(
        main_group, ['merge'] + inputs + [outputname] + ['--nodata', '-1'])
    assert result.exit_code


def test_merge_bidx(test_data_dir_3, runner):
    outputname = str(test_data_dir_3.join('merged.tif'))
    inputs = [str(x) for x in test_data_dir_3.listdir()]
    inputs.sort()
    result = runner.invoke(
        main_group, ['merge'] + inputs + [outputname] + ['--bidx', '1'])
    assert result.exit_code == 0
    assert os.path.exists(outputname)
    with rasterio.open(inputs[0]) as src:
        assert src.count > 1
    with rasterio.open(outputname) as out:
        assert out.count == 1


@requires_gdal22(
    reason="This test is sensitive to pixel values and requires GDAL 2.2+")
def test_merge_without_nodata(test_data_dir_2, runner):
    outputname = str(test_data_dir_2.join('merged.tif'))
    inputs = [str(x) for x in test_data_dir_2.listdir()]
    inputs.sort()
    result = runner.invoke(main_group, ['merge'] + inputs + [outputname])
    assert result.exit_code == 0
    assert os.path.exists(outputname)
    with rasterio.open(outputname) as out:
        assert out.count == 1
        data = out.read(1, masked=False)
        expected = np.zeros((10, 10), dtype=rasterio.uint8)
        expected[0:6, 0:6] = 255
        expected[4:8, 4:8] = 254
        assert np.all(data == expected)


def test_merge_output_exists(tmpdir, runner):
    outputname = str(tmpdir.join('merged.tif'))
    result = runner.invoke(
        main_group, ['merge', 'tests/data/RGB.byte.tif', outputname])
    assert result.exit_code == 0
    result = runner.invoke(
        main_group, ['merge', 'tests/data/RGB.byte.tif', outputname])
    assert os.path.exists(outputname)
    with rasterio.open(outputname) as out:
        assert out.count == 3


def test_merge_output_exists_without_nodata_fails(test_data_dir_2, runner):
    """Fails without --overwrite"""
    result = runner.invoke(
        main_group, [
            'merge', str(test_data_dir_2.join('a.tif')),
            str(test_data_dir_2.join('b.tif'))])
    assert result.exit_code == 1


def test_merge_output_exists_without_nodata(test_data_dir_2, runner):
    """Succeeds with --overwrite"""
    result = runner.invoke(
        main_group, [
            'merge', '--overwrite', str(test_data_dir_2.join('a.tif')),
            str(test_data_dir_2.join('b.tif'))])
    assert result.exit_code == 0


def test_merge_err(runner):
    result = runner.invoke(
        main_group, ['merge', 'tests'])
    assert result.exit_code == 1


def test_format_jpeg(tmpdir, runner):
    outputname = str(tmpdir.join('stacked.jpg'))
    result = runner.invoke(
        main_group, [
            'merge', 'tests/data/RGB.byte.tif', outputname,
            '--format', 'JPEG'])
    assert result.exit_code == 0
    assert os.path.exists(outputname)


# Non-coincident datasets test fixture.
# Two overlapping GeoTIFFs, one to the NW and one to the SE.
@fixture(scope='function')
def test_data_dir_overlapping(tmpdir):
    kwargs = {
        "crs": {'init': 'epsg:4326'},
        "transform": affine.Affine(0.2, 0, -114,
                                   0, -0.2, 46),
        "count": 1,
        "dtype": rasterio.uint8,
        "driver": "GTiff",
        "width": 10,
        "height": 10,
        "nodata": 0
    }

    with rasterio.open(str(tmpdir.join('se.tif')), 'w', **kwargs) as dst:
        data = np.ones((10, 10), dtype=rasterio.uint8)
        dst.write(data, indexes=1)

    kwargs['transform'] = affine.Affine(0.2, 0, -113,
                                        0, -0.2, 45)
    with rasterio.open(str(tmpdir.join('nw.tif')), 'w', **kwargs) as dst:
        data = np.ones((10, 10), dtype=rasterio.uint8) * 2
        dst.write(data, indexes=1)

    return tmpdir


def test_merge_overlapping(test_data_dir_overlapping, runner):
    outputname = str(test_data_dir_overlapping.join('merged.tif'))
    inputs = [str(x) for x in test_data_dir_overlapping.listdir()]
    inputs.sort()
    result = runner.invoke(main_group, ['merge'] + inputs + [outputname])
    assert result.exit_code == 0
    assert os.path.exists(outputname)
    with rasterio.open(outputname) as out:
        assert out.count == 1
        assert out.shape == (15, 15)
        assert out.bounds == (-114, 43, -111, 46)
        data = out.read(1, masked=False)
        expected = np.zeros((15, 15), dtype=rasterio.uint8)
        expected[0:10, 0:10] = 1
        expected[5:, 5:] = 2
        assert np.all(data == expected)


# Fixture to create test datasets within temporary directory
@fixture(scope='function')
def test_data_dir_float(tmpdir):
    kwargs = {
        "crs": {'init': 'epsg:4326'},
        "transform": affine.Affine(0.2, 0, -114,
                                   0, -0.2, 46),
        "count": 1,
        "dtype": rasterio.float64,
        "driver": "GTiff",
        "width": 10,
        "height": 10,
        "nodata": 0
    }

    with rasterio.open(str(tmpdir.join('two.tif')), 'w', **kwargs) as dst:
        data = np.zeros((10, 10), dtype=rasterio.float64)
        data[0:6, 0:6] = 255
        dst.write(data, indexes=1)

    with rasterio.open(str(tmpdir.join('one.tif')), 'w', **kwargs) as dst:
        data = np.zeros((10, 10), dtype=rasterio.float64)
        data[4:8, 4:8] = 254
        dst.write(data, indexes=1)
    return tmpdir


@requires_gdal22(
    reason="This test is sensitive to pixel values and requires GDAL 2.2+")
def test_merge_float(test_data_dir_float, runner):
    outputname = str(test_data_dir_float.join('merged.tif'))
    inputs = [str(x) for x in test_data_dir_float.listdir()]
    inputs.sort()
    result = runner.invoke(
        main_group, ['merge'] + inputs + [outputname] + ['--nodata', '-1.5'])
    assert result.exit_code == 0
    assert os.path.exists(outputname)
    with rasterio.open(outputname) as out:
        assert out.count == 1
        data = out.read(1, masked=False)
        expected = np.ones((10, 10), dtype=rasterio.float64) * -1.5
        expected[0:6, 0:6] = 255
        expected[4:8, 4:8] = 254
        assert np.all(data == expected)


# Test below comes from issue #288. There was an off-by-one error in
# pasting image data into the canvas array.

@fixture(scope='function')
def tiffs(tmpdir):

    data = np.ones((1, 1, 1), 'uint8')

    kwargs = {
        'count': '1',
        'driver': 'GTiff',
        'dtype': 'uint8',
        'height': 1,
        'width': 1}

    kwargs['transform'] = Affine(1, 0, 1,
                                 0, -1, 1)
    with rasterio.open(str(tmpdir.join('a-sw.tif')), 'w', **kwargs) as r:
        r.write(data * 40)

    kwargs['transform'] = Affine(1, 0, 2,
                                 0, -1, 2)
    with rasterio.open(str(tmpdir.join('b-ct.tif')), 'w', **kwargs) as r:
        r.write(data * 60)

    kwargs['transform'] = Affine(2, 0, 3,
                                 0, -2, 4)
    with rasterio.open(str(tmpdir.join('c-ne.tif')), 'w', **kwargs) as r:
        r.write(data * 90)

    kwargs['transform'] = Affine(2, 0, 2,
                                 0, -2, 4)
    with rasterio.open(str(tmpdir.join('d-ne.tif')), 'w', **kwargs) as r:
        r.write(data * 120)

    return tmpdir


def test_merge_tiny_base(tiffs, runner):
    outputname = str(tiffs.join('merged.tif'))
    inputs = [str(x) for x in tiffs.listdir()]
    inputs.sort()
    result = runner.invoke(main_group, ['merge'] + inputs + [outputname])
    assert result.exit_code == 0

    # Output should be
    #
    # [[  0 120  90  90]
    #  [  0 120  90  90]
    #  [  0  60   0   0]
    #  [ 40   0   0   0]]

    with rasterio.open(outputname) as src:
        data = src.read()
        print(data)
        assert (data[0][0:2, 1] == 120).all()
        assert (data[0][0:2, 2:4] == 90).all()
        assert data[0][2][1] == 60
        assert data[0][3][0] == 40


def test_merge_tiny_output_opt(tiffs, runner):
    outputname = str(tiffs.join('merged.tif'))
    inputs = [str(x) for x in tiffs.listdir()]
    inputs.sort()
    result = runner.invoke(main_group, ['merge'] + inputs + ['-o', outputname])
    assert result.exit_code == 0

    # Output should be
    #
    # [[  0 120  90  90]
    #  [  0 120  90  90]
    #  [  0  60   0   0]
    #  [ 40   0   0   0]]

    with rasterio.open(outputname) as src:
        data = src.read()
        assert (data[0][0:2, 1] == 120).all()
        assert (data[0][0:2, 2:4] == 90).all()
        assert data[0][2][1] == 60
        assert data[0][3][0] == 40


@requires_gdal22(
    reason="This test is sensitive to pixel values and requires GDAL 2.2+")
@pytest.mark.xfail(sys.version_info < (3,),
                   reason="Test is sensitive to rounding behavior")
def test_merge_tiny_res_bounds(tiffs, runner):
    outputname = str(tiffs.join('merged.tif'))
    inputs = [str(x) for x in tiffs.listdir()]
    inputs.sort()
    result = runner.invoke(
        main_group, ['merge'] + inputs + [outputname, '--res', 2, '--bounds', '1, 0, 5, 4'])
    assert result.exit_code == 0

    # Output should be
    # [[[0  90]
    #   [0   0]]]

    with rasterio.open(outputname) as src:
        data = src.read()
        print(data)
        assert data[0, 0, 0] == 0
        assert data[0, 0, 1] == 90
        assert data[0, 1, 0] == 0
        assert data[0, 1, 1] == 0


def test_merge_rgb(tmpdir, runner):
    """Get back original image"""
    outputname = str(tmpdir.join('merged.tif'))
    inputs = [
        'tests/data/rgb1.tif',
        'tests/data/rgb2.tif',
        'tests/data/rgb3.tif',
        'tests/data/rgb4.tif']
    result = runner.invoke(main_group, ['merge'] + inputs + [outputname])
    assert result.exit_code == 0

    with rasterio.open(outputname) as src:
        assert [src.checksum(i) for i in src.indexes] == [33219, 35315, 45188]


def test_merge_tiny_intres(tiffs):
    inputs = [str(x) for x in tiffs.listdir()]
    inputs.sort()
    datasets = [rasterio.open(x) for x in inputs]
    merge(datasets, res=2)


@pytest.mark.parametrize("precision", [[], ["--precision", "9"]])
def test_merge_precision(tmpdir, precision):
    """See https://github.com/mapbox/rasterio/issues/1837"""
    # TDOD move ascii grids to a fixture?

    expected = """\
        ncols        8
        nrows        8
        xllcorner    0.000000000000
        yllcorner    0.000000000000
        cellsize     1.000000000000
         1 2 3 4 1 2 3 4
         3 4 5 6 3 4 5 6
         4 5 6 8 4 5 6 8
         7 9 5 4 7 9 5 4
         1 2 3 4 1 2 3 4
         3 4 5 6 3 4 5 6
         4 5 6 8 4 5 6 8
         7 9 5 4 7 9 5 4
         """

    template = """\
        ncols 4
        nrows 4
        xllcorner {:f}
        yllcorner {:f}
        cellsize 1.0
        1 2 3 4
        3 4 5 6
        4 5 6 8
        7 9 5 4
        """

    names = ["sw.asc", "se.asc", "nw.asc", "ne.asc"]
    corners = [(0.0, 0.0), (4.0, 0.0), (0.0, 4.0), (4.0, 4.0)]

    for name, (minx, miny) in zip(names, corners):
        content = textwrap.dedent(template.format(minx, miny))
        tmpdir.join(name).write(content)

    inputs = [str(tmpdir.join(name)) for name in names]
    outputname = str(tmpdir.join("merged.asc"))

    runner = CliRunner()
    result = runner.invoke(main_group, ["merge", "-f", "AAIGrid"] + precision + inputs + [outputname])
    assert result.exit_code == 0
    assert open(outputname).read() == textwrap.dedent(expected)<|MERGE_RESOLUTION|>--- conflicted
+++ resolved
@@ -2,11 +2,8 @@
 
 
 import os
-<<<<<<< HEAD
-=======
 import sys
 import textwrap
->>>>>>> 0c7a2e2d
 
 import affine
 import numpy as np
